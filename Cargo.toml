--- conflicted
+++ resolved
@@ -1,10 +1,6 @@
 [package]
 name = "csgrs"
-<<<<<<< HEAD
 version = "0.20.0"
-=======
-version = "0.19.1"
->>>>>>> 72484a57
 edition = "2024"
 description = "Constructive solid geometry (CSG) on meshes using BSP trees in Rust"
 authors = ["Timothy Schmidt <timschmidt@gmail.com>"]
