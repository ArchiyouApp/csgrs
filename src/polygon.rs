--- conflicted
+++ resolved
@@ -192,36 +192,7 @@
             v.normal = new_normal;
         }
     }
-<<<<<<< HEAD
-    
-=======
-
-    /// Returns a new Polygon translated by t.
-    pub fn translate(&self, x: Real, y: Real, z: Real) -> Self {
-        // todo: modify for Vector2 in-plane translation
-        self.translate_vector(Vector3::new(x, y, z))
-    }
-
-    /// Returns a new Polygon translated by t.
-    pub fn translate_vector(&self, t: Vector3<Real>) -> Self {
-        // todo: modify for Vector2 in-plane translation
-        let new_vertices = self
-            .vertices
-            .iter()
-            .map(|v| Vertex::new(v.pos + t, v.normal))
-            .collect();
-        let new_plane = Plane {
-            normal: self.plane.normal,
-            w: self.plane.w + self.plane.normal.dot(&t),
-        };
-        Self {
-            vertices: new_vertices,
-            plane: new_plane,
-            metadata: self.metadata.clone(),
-        }
-    }
-
->>>>>>> 4d9a4dfd
+
     /// Returns a reference to the metadata, if any.
     pub fn metadata(&self) -> Option<&S> {
         self.metadata.as_ref()
