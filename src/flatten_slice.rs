--- conflicted
+++ resolved
@@ -193,24 +193,14 @@
         }
 
         // Turn a 3D point into a string with limited decimal places
-<<<<<<< HEAD
         fn point_key(p: &Point3<Real>) -> SmallStr<27> {
             // Truncate/round to e.g. 6 decimals
             small_str::format_smallstr!("{:.6},{:.6},{:.6}", p.x, p.y, p.z)
-=======
-        fn point_key(p: &Point3<Real>) -> SmallStr {
-            // Truncate/round to e.g. 6 decimals
-            format_smallstr!("{:.6},{:.6},{:.6}", p.x, p.y, p.z)
->>>>>>> 53d1af45
         }
 
         // Triangulate the whole shape once
         let tri_csg = self.tessellate();
-<<<<<<< HEAD
         let mut edge_counts: HashMap<(SmallStr<27>, SmallStr<27>), u32> = HashMap::new();
-=======
-        let mut edge_counts: HashMap<(SmallStr, SmallStr), u32> = HashMap::new();
->>>>>>> 53d1af45
 
         for poly in &tri_csg.polygons {
             // Each tri is 3 vertices: [v0, v1, v2]
