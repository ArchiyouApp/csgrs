//! SVG input and output.

use geo::{
    BoundingRect, Coord, CoordNum, CoordsIter, LineString, MapCoords, MultiLineString, Polygon,
};
use svg::node::element::path;

use crate::csg::CSG;

use super::IoError;

/// A helper struct to build [`geo::MultiLineString`] from SVG Path commands.
///
/// The API aims to be compatible with the [SVG 1.1 Paths specification][svg-paths].
/// The single instance of this struct is meant to be used for building paths from a single
/// `d` attribute of an SVG `<path/>`.
///
/// In method documentation:
/// - *Current path* refers to the part of the path that was started by the most recent `M`/`m` (moveto/moveby) command
/// - *Current point* refers to the last point of the current path
/// - Method names correspond to SVG Path commands
/// - Method suffix `_to` indicates a command that uses absolute coordinates
/// - Method suffix `_by` indicates a command that uses relative coordinates
///
/// **At the moment, curves are not supported.**
/// When support for curves is implemented, the underlying data structure may change to accommodate that.
///
/// [svg-paths]: https://www.w3.org/TR/SVG11/paths.html
struct PathBuilder<F: CoordNum> {
    inner: MultiLineString<F>,
}

impl<F: CoordNum> Into<MultiLineString<F>> for PathBuilder<F> {
    fn into(self) -> MultiLineString<F> {
        self.inner
    }
}

impl<F: CoordNum> PathBuilder<F> {
    pub fn new() -> Self {
        Self {
            inner: MultiLineString::new(vec![]),
        }
    }

    /// Get the current position to be used for relative moves.
    fn get_pos(&self) -> Coord<F> {
        self.inner
            .0
            .last()
            .and_then(|ls| ls.0.last())
            .copied()
            .unwrap_or(Coord::zero())
    }

    /// Get a mutable reference to the current path, or an error if no path has been started.
    ///
    /// To accomodate for the semantics of [`close`], this function will automatically start a new path
    /// if the last path has 2 or more points and is closed.
    /// For this reason, using this proxy is recommended for implementing any drawing command.
    fn get_path_mut_or_fail(&mut self) -> Result<&mut LineString<F>, IoError> {
        let start_new_path = self
            .inner
            .0
            .last()
            .map(|p| p.coords_count() >= 2 && p.is_closed())
            .unwrap_or(false);

        if start_new_path {
            self.inner.0.push(LineString::new(vec![self.get_pos()]));
        }

        self.inner.0.last_mut().ok_or_else(|| {
            IoError::MalformedPath(format!(
                "Attempted to extend the current path, but no path was started."
            ))
        })
    }

    /// Start a new path at `point`.
    pub fn move_to(&mut self, point: Coord<F>) {
        self.inner.0.push(LineString::new(vec![point]));
    }

    /// Start a new path at `delta` relative to the last point.
    /// If and only if this is the first command, the point is treated as absolute coordinates.
    pub fn move_by(&mut self, delta: Coord<F>) {
        let pos = self.get_pos();
        self.inner.0.push(LineString::new(vec![pos + delta]));
    }

    /// Extend the current path to the `point`.
    /// Can not be the first command.
    pub fn line_to(&mut self, point: Coord<F>) -> Result<(), IoError> {
        let line = self.get_path_mut_or_fail()?;
        line.0.push(point);
        Ok(())
    }

    /// Extend the current path by `delta` relative to the current point.
    /// Can not be the first command.
    pub fn line_by(&mut self, delta: Coord<F>) -> Result<(), IoError> {
        let pos = self.get_pos();
        let line = self.get_path_mut_or_fail()?;
        line.0.push(pos + delta);
        Ok(())
    }

    /// Extend the current path with a horizontal move to `x`.
    /// Can not be the first command.
    pub fn hline_to(&mut self, x: F) -> Result<(), IoError> {
        let Coord { y, .. } = self.get_pos();
        let line = self.get_path_mut_or_fail()?;
        line.0.push(Coord { x, y });
        Ok(())
    }

    /// Extend the current path with a horizontal move by `dx` relative to the current point.
    /// Can not be the first command.
    pub fn hline_by(&mut self, dx: F) -> Result<(), IoError> {
        let Coord { x, y } = self.get_pos();
        let line = self.get_path_mut_or_fail()?;
        line.0.push(Coord { x: x + dx, y });
        Ok(())
    }

    /// Extend the current path with a vertical move to `y`.
    /// Can not be the first command.
    pub fn vline_to(&mut self, y: F) -> Result<(), IoError> {
        let Coord { x, .. } = self.get_pos();
        let line = self.get_path_mut_or_fail()?;
        line.0.push(Coord { x, y });
        Ok(())
    }

    /// Extend the current path with a vertical move by `dy` relative to the current point.
    /// Can not be the first command.
    pub fn vline_by(&mut self, dy: F) -> Result<(), IoError> {
        let Coord { x, y } = self.get_pos();
        let line = self.get_path_mut_or_fail()?;
        line.0.push(Coord { x, y: y + dy });
        Ok(())
    }

    /// Close the current path.
    ///
    /// In SVG, closing a path using a Close command is different from closing a path using a drawing command.
    /// Specifically, [line caps are handled differently][svg-paths-close] in such cases.
    /// For the sake of simplicity, this API *does not differentiate these cases* at the moment.
    ///
    /// To follow SVG specification:
    /// - If this is followed by a moveto/moveby command, they determine the start of the new path.
    /// - If this is followed by any other command, the new path starts at the end of the last path.
    ///
    /// Can not be the first command.
    ///
    /// [svg-paths-close]: https://www.w3.org/TR/SVG11/paths.html#PathDataClosePathCommand
    pub fn close(&mut self) -> Result<(), IoError> {
        // TODO: maybe make sure there are at least 3 points?
        let line = self.get_path_mut_or_fail()?;
        line.close();
        Ok(())
    }

    /// Extend the current path with a quadratic Bézier curve from the current point using absolute coordinates.
    ///
    /// - Using the current point as the start point
    /// - Using `control` as the control point
    /// - Using `end` as the end point
    ///
    /// Can not be the first command.
    ///
    /// **Not implemented**
    pub fn quadratic_curve_to(
        &mut self,
        _control: Coord<F>,
        _end: Coord<F>,
    ) -> Result<(), IoError> {
        Err(IoError::Unimplemented(format!(
            "quadratic curveto (absolute quadratic Bézier curve)"
        )))
    }

    /// Extend the current path with a quadratic Bézier curve from the current point using coordinates relative
    /// to the current point.
    ///
    /// - Using the current point as the start point
    /// - Using `control` as the control point
    /// - Using `end` as the end point
    ///
    /// Can not be the first command.
    ///
    /// **Not implemented**
    pub fn quadratic_curve_by(
        &mut self,
        _control: Coord<F>,
        _end: Coord<F>,
    ) -> Result<(), IoError> {
        Err(IoError::Unimplemented(format!(
            "quadratic curveby (relative quadratic Bézier curve)"
        )))
    }

    /// Extend the current path with a *smooth* quadratic Bézier curve from the current point using absolute coordinates.
    ///
    /// - Using the current point as the start point
    /// - Using a reflection of `control` of the previous command relative to the current point as the control point
    ///   - If there is no previous command, or if the previous command is not one of [`quadratic_curve_to`],
    ///     [`quadratic_curve_by`], [`quadratic_smooth_curve_to`], [`quadratic_smooth_curve_by`], current point
    ///     is used as the first control point
    /// - Using `end` as the end point
    ///
    /// Can not be the first command.
    ///
    /// **Not implemented**
    pub fn quadratic_smooth_curve_to(&mut self, _end: Coord<F>) -> Result<(), IoError> {
        Err(IoError::Unimplemented(format!(
            "quadratic smooth curveto (absolute quadratic Bézier curve with a reflected control point)"
        )))
    }

    /// Extend the current path with a *smooth* quadratic Bézier curve from the current point using coordinates relative
    /// to the current point.
    ///
    /// - Using the current point as the start point
    /// - Using a reflection of `control` of the previous command relative to the current point as the control point
    ///   - If there is no previous command, or if the previous command is not one of [`quadratic_curve_to`],
    ///     [`quadratic_curve_by`], [`quadratic_smooth_curve_to`], [`quadratic_smooth_curve_by`], current point
    ///     is used as the first control point
    /// - Using `end` as the end point
    ///
    /// Can not be the first command.
    ///
    /// **Not implemented**
    pub fn quadratic_smooth_curve_by(&mut self, _end: Coord<F>) -> Result<(), IoError> {
        Err(IoError::Unimplemented(format!(
            "quadratic smooth curveby (relative quadratic Bézier curve with a reflected control point)"
        )))
    }

    /// Extend the current path with a cubic Bézier curve from the current point using absolute coordinates.
    ///
    /// - Using the current point as the start point
    /// - Using `control_start` as the first control point
    /// - Using `control_end` as the second control point
    /// - Using `end` as the end point
    ///
    /// Can not be the first command.
    ///
    /// **Not implemented**
    pub fn curve_to(
        &mut self,
        _control_start: Coord<F>,
        _control_end: Coord<F>,
        _end: Coord<F>,
    ) -> Result<(), IoError> {
        Err(IoError::Unimplemented(format!(
            "curveto (absolute cubic Bézier curve)"
        )))
    }

    /// Extend the current path with a cubic Bézier curve from the current point using coordinates relative
    /// to the current point.
    ///
    /// - Using the current point as the start point
    /// - Using `control_start` as the first control point
    /// - Using `control_end` as the second control point
    /// - Using `end` as the end point
    ///
    /// Can not be the first command.
    ///
    /// **Not implemented**
    pub fn curve_by(
        &mut self,
        _control_start: Coord<F>,
        _control_end: Coord<F>,
        _end: Coord<F>,
    ) -> Result<(), IoError> {
        Err(IoError::Unimplemented(format!(
            "curveby (relative cubic Bézier curve)"
        )))
    }

    /// Extend the current path with a *smooth* cubic Bézier curve from the current point using absolute coordinates.
    ///
    /// - Using the current point as the start point
    /// - Using a reflection of `control_end` of the previous command relative to the current point as the first control point
    ///   - If there is no previous command, or if the previous command is not one of [`curve_to`], [`curve_by`],
    ///     [`smooth_curve_to`], [`smooth_curve_by`], current point is used as the first control point
    /// - Using `control_end` as the second control point
    /// - Using `end` as the end point
    ///
    /// Can not be the first command.
    ///
    /// **Not implemented**
    pub fn smooth_curve_to(
        &mut self,
        _control_end: Coord<F>,
        _end: Coord<F>,
    ) -> Result<(), IoError> {
        Err(IoError::Unimplemented(format!(
            "smooth curveto (absolute cubic Bézier curve with a reflected start control point)"
        )))
    }

    /// Extend the current path with a *smooth* cubic Bézier curve from the current point using coordinates relative
    /// to the current point.
    ///
    /// - Using the current point as the start point
    /// - Using a reflection of `control_end` of the previous command relative to the current point as the first control point
    ///   - If there is no previous command, or if the previous command is not one of [`curve_to`], [`curve_by`],
    ///     [`smooth_curve_to`], [`smooth_curve_by`], current point is used as the first control point
    /// - Using `control_end` as the second control point
    /// - Using `end` as the end point
    ///
    /// Can not be the first command.
    ///
    /// **Not implemented**
    pub fn smooth_curve_by(
        &mut self,
        _control_end: Coord<F>,
        _end: Coord<F>,
    ) -> Result<(), IoError> {
        Err(IoError::Unimplemented(format!(
            "smooth curveby (relative cubic Bézier curve with a reflected start control point)"
        )))
    }

    /// Extend the current path with an elliptical arc from the current point using absolute coordinates.
    ///
    /// See [SVG Path Data - Elliptical Arc Curve commands][svg-arc].
    ///
    /// Can not be the first command.
    ///
    /// **Not implemented**
    ///
    /// Developers: see also [SVG Elliptical Arc Implementation Notes][svg-arc-impl-notes]
    ///
    /// [svg-arc]: https://www.w3.org/TR/SVG11/paths.html#PathDataEllipticalArcCommands
    /// [svg-arc-impl-notes]: https://www.w3.org/TR/SVG11/implnote.html#ArcImplementationNotes
    pub fn elliptical_arc_to(
        &mut self,
        _rx: F,
        _ry: F,
        _x_axis_rotation: F,
        _large_arc_flag: bool,
        _sweep_flag: bool,
        _end: Coord<F>,
    ) -> Result<(), IoError> {
        Err(IoError::Unimplemented(format!("elliptical arc to")))
    }

    /// Extend the current path with an elliptical arc from the current point using coordinates relative
    /// to the current point.
    ///
    /// See [SVG Path Data - Elliptical Arc Curve commands][svg-arc].
    ///
    /// Can not be the first command.
    ///
    /// **Not implemented**
    ///
    /// Developers: see also [SVG Elliptical Arc Implementation Notes][svg-arc-impl-notes]
    ///
    /// [svg-arc]: https://www.w3.org/TR/SVG11/paths.html#PathDataEllipticalArcCommands
    /// [svg-arc-impl-notes]: https://www.w3.org/TR/SVG11/implnote.html#ArcImplementationNotes
    pub fn elliptical_arc_by(
        &mut self,
        _rx: F,
        _ry: F,
        _x_axis_rotation: F,
        _large_arc_flag: bool,
        _sweep_flag: bool,
        _end: Coord<F>,
    ) -> Result<(), IoError> {
        Err(IoError::Unimplemented(format!("elliptical arc by")))
    }
}

pub trait FromSVG: Sized {
    fn from_svg(doc: &str) -> Result<Self, IoError>;
}

impl FromSVG for CSG<()> {
    fn from_svg(doc: &str) -> Result<Self, IoError> {
        use svg::node::element::tag::{self, Type::*};
        use svg::parser::Event;

        macro_rules! expect_attr {
            ($attrs:expr, $attr:literal) => {
<<<<<<< HEAD
                $attrs
                    .get($attr)
                    .ok_or_else(|| IoError::MalformedInput(format!("Missing attribute {}", $attr)))
=======
                $attrs.get($attr).ok_or_else(|| {
                    IoError::MalformedInput(format!("Missing attribute {}", $attr))
                })
>>>>>>> 72484a57
            };
        }

        macro_rules! option_attr {
            ($attrs:expr, $attr:literal) => {
                $attrs.get($attr)
            };
        }

        let mut csg_union = Self::new();

        for event in svg::read(doc)? {
            match event {
                Event::Instruction(..)
                | Event::Declaration(..)
                | Event::Text(..)
                | Event::Comment(..)
                | Event::Tag(tag::SVG, ..)
                | Event::Tag(tag::Description, ..)
                | Event::Tag(tag::Text, ..)
                | Event::Tag(tag::Title, ..) => {}

                Event::Error(error) => {
                    return Err(error.into());
                }

                Event::Tag(tag::Group, ..) => {
                    // TODO: keep track of transforms
                    // TODO: keep track of style properties
                }

                Event::Tag(tag::Path, Empty, attrs) => {
                    let data = expect_attr!(attrs, "d")?;
                    let data = path::Data::parse(data)?;
                    let mls = svg_path_to_multi_line_string(data)?;

                    // TODO: This is tricky.
                    // Whether a <path/> contains lines or polygons really depends on the current stroke and fill,
                    // which requires keeping track of them by parsing `style=""` and other attributes,
                    // and pushing/popping the current "style context" on group entry and exit.
                    //
                    // On top of that, when a <path/> is a polygon, subpaths may define additional polygons OR
                    // holes in existing polygons (and how specifically, may depend on either their winding order
                    // or on the level of nestedness).
                    // Read more / see examples here: https://developer.mozilla.org/en-US/docs/Web/SVG/Reference/Attribute/fill-rule
                    //
                    // This is a bit advanced, so (for now) this code just assumes that:
                    // - every closed subpath is a polygon (as if with solid fill and zero stroke thickness)
                    // - every unclosed subpath is a line (as if with no fill)
                    //
                    // The lines are then (for now) discarded as expanding lines requires knowing current stroke-width.

                    for ls in mls.0.into_iter() {
                        if ls.is_closed() {
                            let polygon = Polygon::new(ls, vec![]);
                            let csg = Self::from_geo(polygon.into(), None);
                            csg_union = csg_union.union(&csg);
                        }
                    }
                }

                Event::Tag(tag::Circle, Empty, attrs) => {
                    let cx = expect_attr!(attrs, "cx")?.parse()?;
                    let cy = expect_attr!(attrs, "cy")?.parse()?;
                    let r: f64 = expect_attr!(attrs, "r")?.parse()?;

                    // TODO: add a way for the user to configure this?
                    let segments = (r.ceil() as usize).max(6);

                    let csg = Self::circle(r, segments, None).translate(cx, cy, 0.0);
                    csg_union = csg_union.union(&csg);
                }

                Event::Tag(tag::Rectangle, Empty, attrs) => {
                    let x: f64 = expect_attr!(attrs, "x")?.parse()?;
                    let y: f64 = expect_attr!(attrs, "y")?.parse()?;
                    let w: f64 = expect_attr!(attrs, "width")?.parse()?;
                    let h: f64 = expect_attr!(attrs, "height")?.parse()?;
                    let rx: f64 = option_attr!(attrs, "rx").map_or(Ok(0.0), |a| a.parse())?;
                    let ry: f64 = option_attr!(attrs, "ry").map_or(Ok(0.0), |a| a.parse())?;

                    // TODO: support rx != ry
                    let r = (rx + ry) / 2.0;

                    // TODO: add a way for the user to configure this?
                    let segments = (r.ceil() as usize).max(6);

<<<<<<< HEAD
                    let csg = Self::rounded_rectangle(w, h, r, segments, None).translate(x, y, 0.0);
=======
                    let csg =
                        Self::rounded_rectangle(w, h, r, segments, None).translate(x, y, 0.0);
>>>>>>> 72484a57
                    csg_union = csg_union.union(&csg);
                }

                Event::Tag(tag::Ellipse, Empty, attrs) => {
                    let cx = expect_attr!(attrs, "cx")?.parse()?;
                    let cy = expect_attr!(attrs, "cy")?.parse()?;
                    let rx: f64 = expect_attr!(attrs, "rx")?.parse()?;
                    let ry: f64 = expect_attr!(attrs, "ry")?.parse()?;

                    // TODO: add a way for the user to configure this?
                    let segments = (rx.max(ry).ceil() as usize).max(6);

                    let csg =
                        Self::ellipse(rx * 2.0, ry * 2.0, segments, None).translate(cx, cy, 0.0);
                    csg_union = csg_union.union(&csg);
                }

                Event::Tag(tag::Line, Empty, attrs) => {
                    let _x1 = expect_attr!(attrs, "x1")?;
                    let _y1 = expect_attr!(attrs, "y1")?;
                    let _x2 = expect_attr!(attrs, "x2")?;
                    let _y2 = expect_attr!(attrs, "y2")?;

                    // TODO: This needs knowing current stroke-width
                }

                Event::Tag(tag::Polygon, Empty, attrs) => {
                    let points = expect_attr!(attrs, "points")?;
                    let polygon = Polygon::new(svg_points_to_line_string(points)?, vec![]);
                    let csg = Self::from_geo(polygon.into(), None);
                    csg_union = csg_union.union(&csg);
                }

                Event::Tag(tag::Polyline, Empty, attrs) => {
                    let points = expect_attr!(attrs, "points")?;
                    let _ls = svg_points_to_line_string::<f64>(points)?;

                    // TODO: This needs knowing current stroke-width
                }

                tag => {
                    // TODO: Non-empty tags should also be supported

                    unimplemented!("Parsing tag {tag:?}");
                },
            }
        }

        Ok(csg_union)
    }
}

pub trait ToSVG {
    fn to_svg(&self) -> String;
}

impl<S: Clone> ToSVG for CSG<S> {
    fn to_svg(&self) -> String {
        use geo::Geometry::*;
        use svg::node::element;

        let mut g = element::Group::new();

        let make_line_string = |line_string: &geo::LineString| {
            let mut data = path::Data::new();
            let mut points = line_string.coords();

            if let Some(start) = points.next() {
                data = data.move_to(start.x_y());
            }
            for point in points {
                data = data.line_to(point.x_y());
            }

            element::Path::new()
                .set("fill", "none")
                .set("stroke", "black")
                .set("stroke-width", 1)
                .set("vector-effect", "non-scaling-stroke")
                .set("d", data)
        };

        let make_polygon = |polygon: &geo::Polygon| {
            let mut data = path::Data::new();

            let exterior = polygon.exterior();
            data = data.move_to(
                // Skip the last point because it is equal to the first one
                exterior.0[..(exterior.0.len() - 1)]
                    .into_iter()
                    .flat_map(|c| [c.x as f32, c.y as f32])
                    .collect::<Vec<f32>>(),
            );

            data = data.close();

            for interior in polygon.interiors() {
                data = data.move_to(
                    // Skip the last point because it is equal to the first one
                    interior.0[..(interior.0.len() - 1)]
                        .into_iter()
                        .flat_map(|c| [c.x as f32, c.y as f32])
                        .collect::<Vec<f32>>(),
                );

                data = data.close();
            }

            element::Path::new()
                .set("fill", "black")
                .set("fill-rule", "evenodd")
                .set("stroke", "none")
                .set("d", data)
        };

        let bounds = self.geometry.bounding_rect().unwrap_or(geo::Rect::new(
            Coord { x: 0.0, y: 0.0 },
            Coord { x: 1.0, y: 1.0 },
        ));

        for geometry in self.geometry.iter() {
            match geometry {
                Line(line) => {
                    g = g.add(
                        element::Line::new()
                            .set("stroke", "black")
                            .set("stroke-width", 1)
                            .set("vector-effect", "non-scaling-stroke")
                            .set("x1", line.start.x)
                            .set("y1", line.start.y)
                            .set("x2", line.end.x)
                            .set("y2", line.end.y),
                    );
                }

                LineString(line_string) => {
                    g = g.add(make_line_string(line_string));
                }
                Polygon(polygon) => {
                    g = g.add(make_polygon(polygon));
                }
                MultiLineString(multi_line_string) => {
                    for line_string in multi_line_string {
                        g = g.add(make_line_string(line_string));
                    }
                }
                MultiPolygon(multi_polygon) => {
                    for polygon in multi_polygon {
                        g = g.add(make_polygon(polygon));
                    }
                }

                Rect(rect) => {
                    g = g.add(make_polygon(&rect.to_polygon()));
                }

                Triangle(triangle) => {
                    g = g.add(make_polygon(&triangle.to_polygon()));
                }

                GeometryCollection(_) => {
                    unimplemented!("Exporting nested geometry collections to SVG")
<<<<<<< HEAD
                }
=======
                },
>>>>>>> 72484a57

                // Can't really export points to SVG
                Point(_) => {}
                MultiPoint(_) => {}
            }
        }

        let doc = svg::Document::new()
            .set(
                "viewBox",
                (
                    bounds.min().x,
                    bounds.min().y,
                    bounds.width(),
                    bounds.height(),
                ),
            )
            .add(g);

        doc.to_string()
    }
}

fn svg_path_to_multi_line_string<F: CoordNum>(
    path_data: path::Data,
) -> Result<MultiLineString<F>, IoError> {
    // `svg` crate returns `f32`, so that's what is used here.
    let mut builder = PathBuilder::<f32>::new();

    for cmd in path_data.into_iter() {
        use svg::node::element::path::{Command::*, Position::*};

        macro_rules! ensure_param_count {
            ($count:expr, $div_by:expr) => {
                if $count % $div_by != 0 {
                    return Err(IoError::MalformedPath(format!("Expected the number of parameters {} to be divisible by {} in command {cmd:?}", $count, $div_by)));
                }
            };
        }

        let param_count = match cmd {
            Move(..) | Line(..) => 2,

            HorizontalLine(..) | VerticalLine(..) => 1,

            QuadraticCurve(..) => 4,
            SmoothQuadraticCurve(..) => 2,
            CubicCurve(..) => 6,
            SmoothCubicCurve(..) => 4,
            EllipticalArc(..) => 7,

            Close => {
                builder.close()?;
                continue;
            }
        };

        match cmd {
            Move(Absolute, params) => {
                ensure_param_count!(params.len(), param_count);
                let mut coords = params.chunks(param_count);

                if let Some(&[x, y]) = coords.next() {
                    builder.move_to(Coord { x, y });
                }

                // Follow-up coordinates for MoveTo are implicit LineTo
                while let Some(&[x, y]) = coords.next() {
                    builder.line_to(Coord { x, y })?;
                }
            }
            Move(Relative, params) => {
                ensure_param_count!(params.len(), param_count);
                let mut coords = params.chunks(param_count);

                if let Some(&[dx, dy]) = coords.next() {
                    builder.move_by(Coord { x: dx, y: dy });
                }

                // Follow-up coordinates for MoveTo are implicit LineTo
                while let Some(&[dx, dy]) = coords.next() {
                    builder.line_by(Coord { x: dx, y: dy })?;
                }
            }
            Line(Absolute, params) => {
                ensure_param_count!(params.len(), param_count);
                let mut coords = params.chunks(param_count);
                while let Some(&[x, y]) = coords.next() {
                    builder.line_to(Coord { x, y })?;
                }
            }
            Line(Relative, params) => {
                ensure_param_count!(params.len(), param_count);
                let mut coords = params.chunks(param_count);
                while let Some(&[dx, dy]) = coords.next() {
                    builder.line_by(Coord { x: dx, y: dy })?;
                }
            }
            HorizontalLine(Absolute, params) => {
                for &x in params.into_iter() {
                    builder.hline_to(x)?;
                }
            }
            HorizontalLine(Relative, params) => {
                for &dx in params.into_iter() {
                    builder.hline_by(dx)?;
                }
            }
            VerticalLine(Absolute, params) => {
                for &y in params.into_iter() {
                    builder.vline_to(y)?;
                }
            }
            VerticalLine(Relative, params) => {
                for &dy in params.into_iter() {
                    builder.vline_by(dy)?;
                }
            }

            QuadraticCurve(Absolute, params) => {
                ensure_param_count!(params.len(), param_count);
                let mut params = params.chunks(param_count);
                while let Some(&[cx, cy, x, y]) = params.next() {
                    builder.quadratic_curve_to(Coord { x: cx, y: cy }, Coord { x, y })?;
                }
            }
            QuadraticCurve(Relative, params) => {
                ensure_param_count!(params.len(), param_count);
                let mut params = params.chunks(param_count);
                while let Some(&[cx, cy, x, y]) = params.next() {
                    builder.quadratic_curve_by(Coord { x: cx, y: cy }, Coord { x, y })?;
                }
            }
            SmoothQuadraticCurve(Absolute, params) => {
                ensure_param_count!(params.len(), param_count);
                let mut params = params.chunks(param_count);
                while let Some(&[x, y]) = params.next() {
                    builder.quadratic_smooth_curve_to(Coord { x, y })?;
                }
            }
            SmoothQuadraticCurve(Relative, params) => {
                ensure_param_count!(params.len(), param_count);
                let mut params = params.chunks(param_count);
                while let Some(&[x, y]) = params.next() {
                    builder.quadratic_smooth_curve_by(Coord { x, y })?;
                }
            }

            CubicCurve(Absolute, params) => {
                ensure_param_count!(params.len(), param_count);
                let mut params = params.chunks(param_count);
                while let Some(&[c1x, c1y, c2x, c2y, x, y]) = params.next() {
                    builder.curve_to(
                        Coord { x: c1x, y: c1y },
                        Coord { x: c2x, y: c2y },
                        Coord { x, y },
                    )?;
                }
            }
            CubicCurve(Relative, params) => {
                ensure_param_count!(params.len(), param_count);
                let mut params = params.chunks(param_count);
                while let Some(&[c1x, c1y, c2x, c2y, x, y]) = params.next() {
                    builder.curve_by(
                        Coord { x: c1x, y: c1y },
                        Coord { x: c2x, y: c2y },
                        Coord { x, y },
                    )?;
                }
            }
            SmoothCubicCurve(Absolute, params) => {
                ensure_param_count!(params.len(), param_count);
                let mut params = params.chunks(param_count);
                while let Some(&[c2x, c2y, x, y]) = params.next() {
                    builder.smooth_curve_to(Coord { x: c2x, y: c2y }, Coord { x, y })?;
                }
            }
            SmoothCubicCurve(Relative, params) => {
                ensure_param_count!(params.len(), param_count);
                let mut params = params.chunks(param_count);
                while let Some(&[c2x, c2y, x, y]) = params.next() {
                    builder.smooth_curve_by(Coord { x: c2x, y: c2y }, Coord { x, y })?;
                }
            }

            EllipticalArc(Absolute, params) => {
                ensure_param_count!(params.len(), param_count);
                let mut params = params.chunks(param_count);
                while let Some(&[rx, ry, x_rot, large_arc, sweep, x, y]) = params.next() {
                    let large_arc = large_arc == 1.0;
                    let sweep = sweep == 1.0;
                    builder.elliptical_arc_to(
                        rx,
                        ry,
                        x_rot,
                        large_arc,
                        sweep,
                        Coord { x, y },
                    )?;
                }
            }
            EllipticalArc(Relative, params) => {
                ensure_param_count!(params.len(), param_count);
                let mut params = params.chunks(param_count);
                while let Some(&[rx, ry, x_rot, large_arc, sweep, x, y]) = params.next() {
                    let large_arc = large_arc == 1.0;
                    let sweep = sweep == 1.0;
                    builder.elliptical_arc_by(
                        rx,
                        ry,
                        x_rot,
                        large_arc,
                        sweep,
                        Coord { x, y },
                    )?;
                }
            }

            Close => {
                unreachable!("Expected an early continue.");
            }
        }
    }

    let mls: MultiLineString<f32> = builder.into();
    let mls = mls.map_coords(|c| Coord {
        x: F::from(c.x).unwrap(),
        y: F::from(c.y).unwrap(),
    });

    Ok(mls)
}

/// Parse contents of the SVG <polyline/> and <polygon/> attribute [`points`][points] into a `LineString`.
///
/// [points]: https://www.w3.org/TR/SVG11/shapes.html#PointsBNF
fn svg_points_to_line_string<F: CoordNum>(points: &str) -> Result<LineString<F>, IoError> {
    use nom::IResult;
    use nom::Parser;
    use nom::branch::alt;
    use nom::character::complete::{char, multispace0, multispace1};
    use nom::combinator::opt;
    use nom::multi::separated_list1;
    use nom::number::complete::float;
    use nom::sequence::{delimited, pair, preceded, separated_pair, terminated, tuple};

    fn comma_wsp(i: &str) -> IResult<&str, ()> {
        let (i, _) = alt((
            tuple((multispace1, opt(char(',')), multispace0)).map(|_| ()),
            pair(char(','), multispace0).map(|_| ()),
        ))(i)?;
        Ok((i, ()))
    }

    fn point<F: CoordNum>(i: &str) -> IResult<&str, Coord<F>> {
        let (i, (x, y)) = separated_pair(float, comma_wsp, float)(i)?;
        Ok((
            i,
            Coord {
                x: F::from(x).unwrap(),
                y: F::from(y).unwrap(),
            },
        ))
    }

    fn all_points<F: CoordNum>(i: &str) -> IResult<&str, Vec<Coord<F>>> {
        delimited(multispace0, separated_list1(comma_wsp, point), multispace0)(i)
    }

    match all_points(points) {
        Ok(("", points)) => Ok(LineString::new(points)),
        Ok(_) => Err(IoError::MalformedInput(format!(
            "Could not parse the list of points: {points}"
        ))),
        Err(err) => Err(IoError::MalformedInput(format!(
            "Could not parse the list of points ({err}): {points}"
        ))),
    }
}

#[cfg(test)]
mod tests {
    use geo::line_string;

    use super::*;

    #[test]
    fn basic_svg_io() {
        let svg_in = r#"
<svg viewBox="0 0 100 100" xmlns="http://www.w3.org/2000/svg">
<g>
<path d="M0,0,100,0,100,100 z" fill="black" fill-rule="evenodd" stroke="none"/>
</g>
</svg>
        "#;

        let csg = CSG::from_svg(svg_in).unwrap();
        let svg_out = csg.to_svg();

        assert_eq!(svg_in.trim(), svg_out.trim());
    }

    #[test]
    fn svg_points_parsing() {
        let expected = line_string![
            (x: 350.0, y:  75.0),
            (x: 379.0, y: 161.0),
            (x: 469.0, y: 161.0),
            (x: 397.0, y: 215.0),
            (x: 423.0, y: 301.0),
            (x: 350.0, y: 250.0),
            (x: 277.0, y: 301.0),
            (x: 303.0, y: 215.0),
            (x: 231.0, y: 161.0),
            (x: 321.0, y: 161.0),
        ];

        let points = "
            350,75  379,161 469,161 397,215
            423,301 350,250 277,301 303,215
            231,161 321,161
        ";
        let points = svg_points_to_line_string(points).unwrap();
        assert_eq!(points, expected);

        let points = "
            350 75  379 161 469 161 397 215
            423 301 350 250 277 301 303 215
            231 161 321 161
        ";
        let points = svg_points_to_line_string(points).unwrap();
        assert_eq!(points, expected);

        let points = "
            350,75,379,161,469,161,397,215,
            423,301,350,250,277,301,303,215,
            231,161,321,161
        ";
        let points = svg_points_to_line_string(points).unwrap();
        assert_eq!(points, expected);

        let points = "
            350 , 75 , 379 , 161 , 469 , 161 , 397 , 215 ,
            423 ,301, 350 ,250, 277 ,301, 303 ,215,
            231    161    321    161
        ";
        let points = svg_points_to_line_string(points).unwrap();
        assert_eq!(points, expected);
    }
}<|MERGE_RESOLUTION|>--- conflicted
+++ resolved
@@ -387,15 +387,9 @@
 
         macro_rules! expect_attr {
             ($attrs:expr, $attr:literal) => {
-<<<<<<< HEAD
-                $attrs
-                    .get($attr)
-                    .ok_or_else(|| IoError::MalformedInput(format!("Missing attribute {}", $attr)))
-=======
                 $attrs.get($attr).ok_or_else(|| {
                     IoError::MalformedInput(format!("Missing attribute {}", $attr))
                 })
->>>>>>> 72484a57
             };
         }
 
@@ -483,12 +477,7 @@
                     // TODO: add a way for the user to configure this?
                     let segments = (r.ceil() as usize).max(6);
 
-<<<<<<< HEAD
                     let csg = Self::rounded_rectangle(w, h, r, segments, None).translate(x, y, 0.0);
-=======
-                    let csg =
-                        Self::rounded_rectangle(w, h, r, segments, None).translate(x, y, 0.0);
->>>>>>> 72484a57
                     csg_union = csg_union.union(&csg);
                 }
 
@@ -651,11 +640,7 @@
 
                 GeometryCollection(_) => {
                     unimplemented!("Exporting nested geometry collections to SVG")
-<<<<<<< HEAD
-                }
-=======
                 },
->>>>>>> 72484a57
 
                 // Can't really export points to SVG
                 Point(_) => {}
