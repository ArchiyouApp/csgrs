--- conflicted
+++ resolved
@@ -2206,15 +2206,9 @@
     /// Linearly extrude any 2D geometry (Polygons, MultiPolygons, or sub-geometries
     /// in a GeometryCollection) in `self.geometry` along the given `direction`.
     ///
-<<<<<<< HEAD
     /// Builds top, bottom, and side polygons in 3D, storing them in `csg.polygons`.
     /// Returns a new CSG containing these extruded polygons (plus any existing 3D polygons
     /// you already had in `self.polygons`).
-=======
-    /// - The shape is “swept” from its original location to a translated “top” copy
-    ///   offset by `direction`.
-    /// - Side walls are formed between the bottom and top edges.
->>>>>>> 3f7538bc
     pub fn extrude_vector(&self, direction: Vector3<Real>) -> CSG<S> {
         // If the direction is near zero length, nothing to extrude:
         if direction.norm() < EPSILON {
@@ -5254,190 +5248,4 @@
             }
         }
     }
-<<<<<<< HEAD
-}
-=======
-}
-
-/// Returns all polylines from both the ccw_plines and cw_plines fields of a Shape,
-/// concatenated together into a single Vec<Polyline<Real>>.
-pub fn ccshape_to_polylines(shape: CCShape<Real>) -> Vec<Polyline<Real>> {
-    shape.ccw_plines.iter()
-        .map(|indexed_pline| indexed_pline.polyline.clone())
-        .chain(shape.cw_plines.iter()
-            .map(|indexed_pline| indexed_pline.polyline.clone()),
-        )
-        .collect()
-}
-
-/// Basic point in polygon test in 2D (XY).  
-fn point_in_poly_2d(px: Real, py: Real, pline: &Polyline<Real>) -> bool {
-    let mut inside = false;
-    let n = pline.vertex_count();
-    let mut j = n - 1;
-    for i in 0..n {
-        let pi = pline.at(i);
-        let pj = pline.at(j);
-        // typical even-odd test
-        let intersect = ((pi.y > py) != (pj.y > py))
-            && (px < (pj.x - pi.x) * (py - pi.y) / (pj.y - pi.y) + pi.x);
-        if intersect {
-            inside = !inside;
-        }
-        j = i;
-    }
-    inside
-}
-
-/// For each CCW polyline, we get one 3D “outer boundary” in the returned vec,
-/// for each CW polyline, we get one 3D “hole” in the returned vec. The indexing
-/// (first all CCW, then all CW) is the same as in the original shape.
-fn project_shape_3d(shape: &CCShape<Real>, transform: &Matrix4<Real>) -> Vec<Vec<Point3<Real>>> {
-    let mut result = Vec::new();
-
-    // Helper to transform an (x, y) with z=0 → 3D
-    let project_pt = |x: Real, y: Real, mat: &Matrix4<Real>| {
-        let v = mat * nalgebra::Vector4::new(x, y, 0.0, 1.0);
-        Point3::new(v.x / v.w, v.y / v.w, v.z / v.w)
-    };
-
-    // For each “outer boundary” (CCW)
-    for ipline in &shape.ccw_plines {
-        let pl = &ipline.polyline;
-        let mut poly_3d = Vec::with_capacity(pl.vertex_count());
-        for i in 0..pl.vertex_count() {
-            let vx = pl.at(i);
-            poly_3d.push(project_pt(vx.x, vx.y, transform));
-        }
-        result.push(poly_3d);
-    }
-    // For each “hole” (CW)
-    for ipline in &shape.cw_plines {
-        let pl = &ipline.polyline;
-        let mut poly_3d = Vec::with_capacity(pl.vertex_count());
-        for i in 0..pl.vertex_count() {
-            let vx = pl.at(i);
-            poly_3d.push(project_pt(vx.x, vx.y, transform));
-        }
-        result.push(poly_3d);
-    }
-    result
-}
-
-// A helper that reads a 3D slice (the output of `project_shape_3d`) plus the original 2D shape
-// to build triangulated “cap” polygons. 
-// If `flip` is true => bottom cap, else top cap
-fn build_caps_from_slice<S: Clone + Send + Sync>(
-    shape: &CCShape<Real>,
-    slice_3d: &Vec<Vec<Point3<Real>>>,
-    flip: bool,
-    metadata: Option<S>
-) -> Vec<Polygon<S>> {
-    let mut polys = Vec::new();
-    // Step A: build top & bottom polygons (caps) if the polylines are closed.
-    // We do that by grouping each CCW boundary with any CW hole that lies inside it.
-    // Then we triangulate at z=0 for bottom, z=dz for top.
-    // For the bottom, we flip the normal (so its normal is downward).
-    // For the top, keep orientation up.
-
-    // We'll only do caps if the polylines are truly closed. Cavalier Contours has
-    // `polyline.is_closed()`. If is_closed is false, we skip caps on that boundary.
-    for (_outer_idx, outer_entry) in shape.ccw_plines.iter().enumerate() {
-        let outer_pl = &outer_entry.polyline;
-        if !outer_pl.is_closed() || outer_pl.vertex_count() < 3 {
-            // skip capping for this boundary
-            continue;
-        }
-
-        // bounding box for outer
-        let Some(aabb) = outer_pl.extents() else {
-            // skip degenerate
-            continue;
-        };
-        let (oxmin, oymin, oxmax, oymax) = (aabb.min_x, aabb.min_y, aabb.max_x, aabb.max_y);
-
-        // collect holes
-        let mut holes_2d : Vec<Vec<[Real;2]>> = Vec::new();
-
-        let bounding_query = shape.plines_index.query(oxmin, oymin, oxmax, oymax);
-        let cw_start = shape.ccw_plines.len();
-        for hole_idx in bounding_query {
-            if hole_idx < cw_start {
-                continue; // another ccw boundary, skip
-            }
-            let hole_pl = &shape.cw_plines[hole_idx - cw_start].polyline;
-            if !hole_pl.is_closed() || hole_pl.vertex_count() < 3 {
-                continue;
-            }
-            // check if the hole belongs inside this outer by point-in-poly test
-            let hv0 = hole_pl.at(0);
-            if point_in_poly_2d(hv0.x, hv0.y, outer_pl) {
-                // gather
-                let mut arr = Vec::with_capacity(hole_pl.vertex_count());
-                for i in 0..hole_pl.vertex_count() {
-                    let p = hole_pl.at(i);
-                    arr.push([p.x, p.y]);
-                }
-                holes_2d.push(arr);
-            }
-        }
-
-        // gather outer boundary 2D
-        let mut outer_2d = Vec::with_capacity(outer_pl.vertex_count());
-        for i in 0..outer_pl.vertex_count() {
-            let v = outer_pl.at(i);
-            outer_2d.push([v.x, v.y]);
-        }
-
-        // Triangulate bottom (z=0)
-        #[cfg(feature="earcut-io")]
-        let bottom_tris = CSG::<()>::triangulate_2d_earcut(
-            &outer_2d[..],
-            &holes_2d.iter().map(|h| &h[..]).collect::<Vec<_>>(),
-            0.0,
-        );
-        
-        #[cfg(feature="earclip-io")]
-        let bottom_tris = CSG::<()>::triangulate_2d_earclip(
-            &outer_2d[..],
-            &holes_2d.iter().map(|h| &h[..]).collect::<Vec<_>>(),
-        );
-        
-        // The “bottom” polygons need flipping. We'll do that by reversing the triangle’s vertex order.
-        for tri in bottom_tris {
-            let v0 = Vertex::new(tri[2], Vector3::new(0.0, 0.0, -1.0));
-            let v1 = Vertex::new(tri[1], Vector3::new(0.0, 0.0, -1.0));
-            let v2 = Vertex::new(tri[0], Vector3::new(0.0, 0.0, -1.0));
-            polys.push(Polygon::new(vec![v0, v1, v2], metadata.clone()));
-        }
-
-        // Triangulate top (z= + direction.z, but we must keep full 3D offset)
-        // We can simply do the same XY coords but shift them up by (dx, dy, dz)
-        #[cfg(feature="earcut-io")]
-        let top_tris = CSG::<()>::triangulate_2d_earcut(
-            &outer_2d[..],
-            &holes_2d.iter().map(|h| &h[..]).collect::<Vec<_>>(),
-            0.0, // we'll apply the shift later
-        );
-        
-        #[cfg(feature="earclip-io")]
-        let top_tris = CSG::<()>::triangulate_2d_earclip(
-            &outer_2d[..],
-            &holes_2d.iter().map(|h| &h[..]).collect::<Vec<_>>(),
-        );
-        
-        /*
-        for tri in top_tris {
-            let p0 = Point3::new(tri[0].x + dx, tri[0].y + dy, tri[0].z + dz);
-            let p1 = Point3::new(tri[1].x + dx, tri[1].y + dy, tri[1].z + dz);
-            let p2 = Point3::new(tri[2].x + dx, tri[2].y + dy, tri[2].z + dz);
-            let v0 = Vertex::new(p0, Vector3::new(0.0, 0.0, 1.0));
-            let v1 = Vertex::new(p1, Vector3::new(0.0, 0.0, 1.0));
-            let v2 = Vertex::new(p2, Vector3::new(0.0, 0.0, 1.0));
-            polys.push(Polygon::new(vec![v0, v1, v2], metadata.clone()));
-        }
-        */
-    }
-    polys
-}
->>>>>>> 3f7538bc
+}